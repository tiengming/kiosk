# kiosk
Kiosk is a simple web application to manage, read and download your ebooks.  

![Single book](https://github.com/Radiergummi/kiosk/raw/master/docs/screenshots/single-book-with-description.png)

## Requirements
<<<<<<< HEAD
Kiosk **previously** used Redis to store the ebook meta data. In V2, we've switched to a PHP-based backend using SQLite. The books themselves are stored on the filesystem.
=======
Kiosk uses [Redis](https://redis.io/) to store the ebook meta data. The ebooks themselves are stored on the filesystem.
>>>>>>> 1d7f2bcf

## Usage

Clone the repository:

    git clone https://github.com/Radiergummi/kiosk

Install the dependencies:

    composer install

Start the application:

    php artisan serve

Visit the following URL in your browser: [localhost:8000](http://localhost:8000). Welcome to Kiosk.

To run it permanently, set up your favorite webserver as describer in the [Laravel documentation](https://laravel.com/docs/5.6/installation#web-server-configuration).

## Screenshots, features, etc

### Books overview
![Books overview](https://github.com/Radiergummi/kiosk/raw/master/docs/screenshots/books-overview.png)
![Books overview 2](https://github.com/Radiergummi/kiosk/raw/master/docs/screenshots/books-overview-2.png)
![Books overview 3](https://github.com/Radiergummi/kiosk/raw/master/docs/screenshots/books-overview-narrow.png)

### Single book
![Single book](https://github.com/Radiergummi/kiosk/raw/master/docs/screenshots/single-book-with-description.png)
![Single book 2](https://github.com/Radiergummi/kiosk/raw/master/docs/screenshots/single-book-2.png)
![Single book 3](https://github.com/Radiergummi/kiosk/raw/master/docs/screenshots/single-book-narrow.png)

### Upload a new book
![Upload book](https://github.com/Radiergummi/kiosk/raw/master/docs/screenshots/upload-book.png)
![Upload book 2](https://github.com/Radiergummi/kiosk/raw/master/docs/screenshots/upload-book-swap-cover.png)
![Upload book 3](https://github.com/Radiergummi/kiosk/raw/master/docs/screenshots/upload-book-autodiscover-metadata.png)
![Upload book 3](https://github.com/Radiergummi/kiosk/raw/master/docs/screenshots/upload-book-extended-metadata.png)

### Edit a book
![Edit book](https://github.com/Radiergummi/kiosk/raw/master/docs/screenshots/edit-book-calendar.png)
![Edit book 2](https://github.com/Radiergummi/kiosk/raw/master/docs/screenshots/edit-book-description.png)

### Read a book
![Book reader](https://github.com/Radiergummi/kiosk/raw/master/docs/screenshots/book-reader-menu-bar.png)
![Book reader 2](https://github.com/Radiergummi/kiosk/raw/master/docs/screenshots/book-reader-light-mode.png)
![Book reader 2](https://github.com/Radiergummi/kiosk/raw/master/docs/screenshots/book-reader-night-mode.png)

### View books by author (or publisher, or date, or genre, or...)
![Book sorting](https://github.com/Radiergummi/kiosk/raw/master/docs/screenshots/books-by-author.png)
![Book sorting 2](https://github.com/Radiergummi/kiosk/raw/master/docs/screenshots/books-by-author-narrow.png)

## Current state of development
I made Kiosk a while ago to solve a specific problem: Having to manage an ebook library for my family. The goal was to have an easy interface anyone here could upload, view and edit his ebooks and later download them on their reader.  
Since then, I haven't had much time and there is still much left to do. The application works, but there are some bugs to iron out and the ebook meta data parsing could be more reliable. Design wise, there's also room for improvement.  

Therefore, if this project seems interesting to you or possibly solves the same problem for you, I'd be happy if you could participate in Kiosk by creating pull requests or filing issues. Thank you!<|MERGE_RESOLUTION|>--- conflicted
+++ resolved
@@ -4,11 +4,9 @@
 ![Single book](https://github.com/Radiergummi/kiosk/raw/master/docs/screenshots/single-book-with-description.png)
 
 ## Requirements
-<<<<<<< HEAD
-Kiosk **previously** used Redis to store the ebook meta data. In V2, we've switched to a PHP-based backend using SQLite. The books themselves are stored on the filesystem.
-=======
-Kiosk uses [Redis](https://redis.io/) to store the ebook meta data. The ebooks themselves are stored on the filesystem.
->>>>>>> 1d7f2bcf
+Kiosk **previously** used Redis to store the ebook meta data. In V2, we've switched to a PHP-based backend using SQLite.  
+The books themselves are stored on the filesystem.
+
 
 ## Usage
 
